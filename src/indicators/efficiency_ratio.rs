use std::collections::VecDeque;
use std::fmt;

use crate::errors::*;
use crate::traits::{Close, Next, Reset};
use serde::{Deserialize, Serialize};

/// Kaufman's Efficiency Ratio (ER).
///
/// It is calculated by dividing the price change over a period by the absolute sum of the price movements that occurred to achieve that change.
/// The resulting ratio ranges between 0.0 and 1.0 with higher values representing a more efficient or trending market.
///
/// # Parameters
///
/// * _length_ - number of periods (integer greater than 0)
///
/// # Example
///
/// ```
/// use ta::indicators::EfficiencyRatio;
/// use ta::Next;
///
/// let mut er = EfficiencyRatio::new(4).unwrap();
/// assert_eq!(er.next(10.0), 1.0);
/// assert_eq!(er.next(13.0), 1.0);
/// assert_eq!(er.next(12.0), 0.5);
/// assert_eq!(er.next(13.0), 0.6);
/// assert_eq!(er.next(18.0), 0.8);
/// assert_eq!(er.next(19.0), 0.75);
/// ```

#[derive(Serialize, Deserialize)]
pub struct EfficiencyRatio {
    length: u32,
    prices: VecDeque<f64>,
}

impl EfficiencyRatio {
    pub fn new(length: u32) -> Result<Self> {
        if length == 0 {
            Err(Error::from_kind(ErrorKind::InvalidParameter))
        } else {
            let indicator = Self {
                length: length,
                prices: VecDeque::with_capacity(length as usize + 1),
            };
            Ok(indicator)
        }
    }
}

impl<'a> Next<'a, f64> for EfficiencyRatio {
    type Output = f64;

    fn next(&mut self, input: f64) -> f64 {
        self.prices.push_back(input);

        if self.prices.len() <= 2 {
            return 1.0;
        }

        let first = self.prices[0];

        // Calculate volatility
        let volatility = self
            .prices
            .iter()
            .skip(1)
            .fold((first, 0.0), |(prev, sum), &val| {
                (val, sum + (prev - val).abs())
            })
            .1;

        // Calculate direction
        let last_index = self.prices.len() - 1;
        let direction = (first - self.prices[last_index]).abs();

        // Get rid of the first element
        if self.prices.len() > (self.length as usize) {
            self.prices.pop_front();
        }

        // Return actual efficiency ratio
        direction / volatility
    }
}

<<<<<<< HEAD
impl<T: Close> Next<&T> for EfficiencyRatio {
=======
impl<'a, T: Close> Next<'a, &'a T> for EfficiencyRatio {
>>>>>>> be76735c
    type Output = f64;

    fn next(&mut self, input: &T) -> f64 {
        self.next(input.close())
    }
}

impl Reset for EfficiencyRatio {
    fn reset(&mut self) {
        self.prices.clear();
    }
}

impl Default for EfficiencyRatio {
    fn default() -> Self {
        Self::new(14).unwrap()
    }
}

impl fmt::Display for EfficiencyRatio {
    fn fmt(&self, f: &mut fmt::Formatter) -> fmt::Result {
        write!(f, "ER({})", self.length)
    }
}

#[cfg(test)]
mod tests {
    use super::*;
    use crate::test_helper::*;

    test_indicator!(EfficiencyRatio);

    #[test]
    fn test_new() {
        assert!(EfficiencyRatio::new(0).is_err());
        assert!(EfficiencyRatio::new(1).is_ok());
    }

    #[test]
    fn test_next_f64() {
        let mut er = EfficiencyRatio::new(3).unwrap();

        assert_eq!(round(er.next(3.0)), 1.0);
        assert_eq!(round(er.next(5.0)), 1.0);
        assert_eq!(round(er.next(2.0)), 0.2);
        assert_eq!(round(er.next(3.0)), 0.0);
        assert_eq!(round(er.next(1.0)), 0.667);
        assert_eq!(round(er.next(3.0)), 0.2);
        assert_eq!(round(er.next(4.0)), 0.2);
        assert_eq!(round(er.next(6.0)), 1.0);

        er.reset();
        assert_eq!(round(er.next(3.0)), 1.0);
        assert_eq!(round(er.next(5.0)), 1.0);
        assert_eq!(round(er.next(2.0)), 0.2);
        assert_eq!(round(er.next(3.0)), 0.0);
    }

    #[test]
    fn test_display() {
        let er = EfficiencyRatio::new(17).unwrap();
        assert_eq!(format!("{}", er), "ER(17)");
    }
}<|MERGE_RESOLUTION|>--- conflicted
+++ resolved
@@ -85,11 +85,7 @@
     }
 }
 
-<<<<<<< HEAD
-impl<T: Close> Next<&T> for EfficiencyRatio {
-=======
 impl<'a, T: Close> Next<'a, &'a T> for EfficiencyRatio {
->>>>>>> be76735c
     type Output = f64;
 
     fn next(&mut self, input: &T) -> f64 {
