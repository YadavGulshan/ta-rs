--- conflicted
+++ resolved
@@ -84,11 +84,7 @@
     }
 }
 
-<<<<<<< HEAD
-impl<T: High + Low + Close> Next<&T> for TrueRange {
-=======
 impl<'a, T: High + Low + Close> Next<'a, &'a T> for TrueRange {
->>>>>>> be76735c
     type Output = f64;
 
     fn next(&mut self, bar: &T) -> Self::Output {
